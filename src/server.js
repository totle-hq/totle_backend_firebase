// version 01

import express from "express";
import dotenv from "dotenv";
import cors from "cors";
import helmet from "helmet";
import compression from "compression";
import morgan from "morgan";
// import {userPool, catalogPool, closeDbConnections } from "./config/db.js"; // Import database connection
import authRoutes from "./routes/UserRoutes/auth.routes.js";
import userRoutes from "./routes/UserRoutes/user.routes.js"; // ✅ Import user routes
// import sessionRoutes from "./routes/session.routes.js";
import adminRoutes from "./routes/UserRoutes/admin.routes.js";
import languageRoutes from './routes/languages.routes.js'
// import topicRoutes from './routes/CatalogRoutes/topic.routes.js';
// import subjectRoutes from './routes/CatalogRoutes/subject.routes.js';
import catalogueRoutes from './routes/CatalogRoutes/catalogue.routes.js'; // ✅ Catalogue API

// import gradeRoutes from './routes/CatalogRoutes/grade.routes.js';
// import boardRoutes from './routes/CatalogRoutes/board.routes.js';
// import educationRoutes from './routes/CatalogRoutes/education.routes.js';
// import categoryRoutes from './routes/CatalogRoutes/category.routes.js';
// import authMiddleware from "./middlewares/authMiddleware.js";
// import { getLanguages } from "./controllers/language.controller.js";
// import { createServer } from "http";
// import { Server } from "socket.io";
import path from "path";
import { fileURLToPath } from "url";
import {syncDatabase} from './config/syncDb.js';
<<<<<<< HEAD
import testRoutes from "./routes/test.routes.js";
import streamRoutes from "./routes/SessionStreamRoutes/stream.routes.js";
import paymentRoutes from "./routes/PaymentRoutes/Payment.route.js";
import http from "http";
import { Server } from "socket.io";

import teachRoutes from "./routes/teach.routes.js"


=======
// import testRoutes from "./routes/test.routes.js";
import ctaRoutes from "./routes/cta.js"
import platformCtaRoutes from "./routes/platformCta.routes.js";
>>>>>>> ba71316f
const __filename = fileURLToPath(import.meta.url);
const __dirname = path.dirname(__filename);

dotenv.config();

const app = express();

// const httpServer = createServer(app);
// const io = new Server(httpServer, {
//   cors: { origin: "*" },
// });

app.use("/uploads", express.static(path.resolve("src/uploads")));
app.use(express.json({ limit: "50mb" }));
app.use(express.urlencoded({ limit: "50mb", extended: true }));
app.use(cors({
  origin: ['totle.co','www.totle.co','totle.co/','https://totle.co','www.totle.co/','https://www.totle.co/','https://www.totle.co', 'https://mail.google.com', 'http://localhost:3001', 'http://localhost:3000','http://localhost:5173'],
  credentials: true,
  allowedHeaders: ["Authorization", "Content-Type"]
}));
app.use(helmet());

// io.on("connection", (socket) => {
//   console.log("User connected:", socket.id);

//   socket.on("joinSession", (sessionId) => {
//     socket.join(sessionId);
//     console.log(`User joined session: ${sessionId}`);
//   });

//   socket.on("sessionUpdate", (sessionId, status) => {
//     io.to(sessionId).emit("sessionStatusChanged", status);
//   });

//   socket.on("disconnect", () => {
//     console.log("User disconnected");
//   });
// });

app.use(compression());
app.use(morgan("dev"));
app.use("/auth", authRoutes); // Add authentication routes
app.use("/users", userRoutes);
app.use("/languages", languageRoutes);
app.use("/api/languages", languageRoutes); // ✅ Register the languages route
// app.use("/session", authMiddleware, sessionRoutes);
app.use("/admin", adminRoutes);
// app.use("/api/topics", topicRoutes);
// app.use("/api/subjects", subjectRoutes);
// app.use("/api/catalogue/nodes", catalogueRoutes); // ✅ Mount catalogue endpoints

app.use("/api/catalogue", catalogueRoutes);
// app.use("/api/grades", gradeRoutes);
// app.use("/api/boards", boardRoutes);
// app.use("/api/education", educationRoutes);
// app.use("/api/categories", categoryRoutes);
app.use("/api/tests", testRoutes); // ✅ expose test endpoints
app.use("/api/stream", streamRoutes);
app.use("/api/payment", paymentRoutes);

app.use("/api/teach",teachRoutes);


<<<<<<< HEAD

=======
app.use("/api/grades", gradeRoutes);
app.use("/api/boards", boardRoutes);
app.use("/api/education", educationRoutes);
app.use("/api/categories", categoryRoutes);
app.use('/api', ctaRoutes);
app.use("/api", platformCtaRoutes);
>>>>>>> ba71316f
// Test route
app.get("/", (req, res) => {
  res.send("✅ TOTLE Backend API is running!");
});

// Run the function
// insertLanguages();

// Test database connection
app.get("/db", async (req, res) => {
  try {
    // const result = await userPool.query("SELECT NOW()");
    await userDb.$connect();
    // res.json({ message: "✅ user db Connected!" });
    await catalogDb.$connect();
    res.json({ message: "✅ user db and catalog db Connected!"})
  } catch (error) {
    res.status(500).json({ message: "❌ Database connection error", error });
  }
});

const startServer = async () => {
  try {
    // Step 1: Run the syncDatabase
    //  function to set up the database before starting the server
    await syncDatabase();  // Automatically run the syncDatabase on server start

    // Step 2: Once syncDatabase has finished, start the server
<<<<<<< HEAD
    const PORT = process.env.PORT || 5000;
    const server = http.createServer(app);
    const io = new Server(server, {
      cors: {
        origin: [
          'totle.co','www.totle.co','totle.co/','https://totle.co','www.totle.co/','https://www.totle.co/','https://www.totle.co',
          'https://mail.google.com','http://localhost:3001','http://localhost:3000'
        ],
        credentials: true,
        allowedHeaders: ["Authorization", "Content-Type"]
      }
    });
    global.io = io;

    io.on("connection", (socket) => {
      console.log("🔌 WebSocket connected:", socket.id);

      socket.on("disconnect", () => {
        console.log("❌ WebSocket disconnected:", socket.id);
        // Optionally: emit isLoggedIn: false if user mapping is added
      });
    });

    server.listen(PORT, () => console.log(`🚀 Server running with WebSocket on port ${PORT}`));

=======
    const PORT = process.env.PORT || 5000 ;
    app.listen(PORT, () => console.log(`🚀 Server running on port ${PORT}`));
>>>>>>> ba71316f
  } catch (error) {
    console.error("❌ Error during database setup or server start:", error);
  }
};

// Call the async startServer function using an immediately invoked function expression (IIFE)
(async () => {
  await startServer(); // Call async function to start server after database setup
})();<|MERGE_RESOLUTION|>--- conflicted
+++ resolved
@@ -27,7 +27,6 @@
 import path from "path";
 import { fileURLToPath } from "url";
 import {syncDatabase} from './config/syncDb.js';
-<<<<<<< HEAD
 import testRoutes from "./routes/test.routes.js";
 import streamRoutes from "./routes/SessionStreamRoutes/stream.routes.js";
 import paymentRoutes from "./routes/PaymentRoutes/Payment.route.js";
@@ -35,13 +34,8 @@
 import { Server } from "socket.io";
 
 import teachRoutes from "./routes/teach.routes.js"
-
-
-=======
-// import testRoutes from "./routes/test.routes.js";
 import ctaRoutes from "./routes/cta.js"
 import platformCtaRoutes from "./routes/platformCta.routes.js";
->>>>>>> ba71316f
 const __filename = fileURLToPath(import.meta.url);
 const __dirname = path.dirname(__filename);
 
@@ -105,16 +99,7 @@
 app.use("/api/teach",teachRoutes);
 
 
-<<<<<<< HEAD
 
-=======
-app.use("/api/grades", gradeRoutes);
-app.use("/api/boards", boardRoutes);
-app.use("/api/education", educationRoutes);
-app.use("/api/categories", categoryRoutes);
-app.use('/api', ctaRoutes);
-app.use("/api", platformCtaRoutes);
->>>>>>> ba71316f
 // Test route
 app.get("/", (req, res) => {
   res.send("✅ TOTLE Backend API is running!");
@@ -143,7 +128,6 @@
     await syncDatabase();  // Automatically run the syncDatabase on server start
 
     // Step 2: Once syncDatabase has finished, start the server
-<<<<<<< HEAD
     const PORT = process.env.PORT || 5000;
     const server = http.createServer(app);
     const io = new Server(server, {
@@ -169,10 +153,6 @@
 
     server.listen(PORT, () => console.log(`🚀 Server running with WebSocket on port ${PORT}`));
 
-=======
-    const PORT = process.env.PORT || 5000 ;
-    app.listen(PORT, () => console.log(`🚀 Server running on port ${PORT}`));
->>>>>>> ba71316f
   } catch (error) {
     console.error("❌ Error during database setup or server start:", error);
   }
