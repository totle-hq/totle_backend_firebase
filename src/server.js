--- conflicted
+++ resolved
@@ -21,14 +21,7 @@
 import ctaRoutes from "./routes/cta.js"
 import platformCtaRoutes from "./routes/platformCta.routes.js";
 import FeedbackRoutes from "./routes/feedback.routes.js";
-<<<<<<< HEAD
-import insights from "./routes/insights.routes.js";
-import sessionRoutes from "./routes/SessionRoutes/session.routes.js"; // ✅ Import session routes
-import objectiveRoutes from './routes/Objectives/objective.routes.js';
 
-=======
-import progressRoutes from "./routes/progressTracker.routes.js";
->>>>>>> 31a9232b
 const __filename = fileURLToPath(import.meta.url);
 const __dirname = path.dirname(__filename);
 
@@ -65,17 +58,9 @@
 app.use("/api/teach",teachRoutes);
 
 app.use("/api/feedback",FeedbackRoutes);
-app.use("/api/teach",insights);// app.use("api/progress",progressRoutes);
-app.use('/api/objectives', objectiveRoutes);
-
-<<<<<<< HEAD
-=======
-app.use("/api/progress",progressRoutes);
 
 
 
-// Test route
->>>>>>> 31a9232b
 app.get("/", (req, res) => {
   res.send("✅ TOTLE Backend API is running!");
 });
@@ -94,13 +79,7 @@
 const startServer = async () => {
   try {
     // Step 1: Run the syncDatabase function to set up the database before starting the server
-<<<<<<< HEAD
-    // await syncDatabase();  // Automatically run the syncDatabase on server start
-
-    await defineModelRelationships();
-=======
-    //  await syncDatabase();  // Automatically run the syncDatabase on server start
->>>>>>> 31a9232b
+     await syncDatabase();  // Automatically run the syncDatabase on server start
 
     // Step 2: Once syncDatabase has finished, start the server
     const PORT = process.env.PORT || 5000;
