--- conflicted
+++ resolved
@@ -79,13 +79,8 @@
   Department.hasMany(UserDepartment, { foreignKey: 'departmentId' });
   UserDepartment.belongsTo(Department, { foreignKey: 'departmentId' });
 
-<<<<<<< HEAD
-  // Teachertopicstats.belongsTo(User, { foreignKey: "teacherId", as: "teacher" });
-  User.hasMany(Teachertopicstats, { foreignKey: "teacherId", as: "topicStats" });
-=======
   Teachertopicstats.belongsTo(User, { foreignKey: "teacherId", as: "teacher", onDelete: "CASCADE" });
   User.hasMany(Teachertopicstats, { foreignKey: "teacherId", as: "topicStats", onDelete: "CASCADE" });
->>>>>>> b2150f87
 
   Teachertopicstats.belongsTo(CatalogueNode, { foreignKey: 'node_id', onDelete: 'CASCADE' });
   CatalogueNode.hasMany(Teachertopicstats, { foreignKey: 'node_id', onDelete: 'CASCADE' });
